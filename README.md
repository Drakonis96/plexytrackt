--- conflicted
+++ resolved
@@ -51,18 +51,6 @@
    The response contains an `access_token` and `refresh_token`. Save both along
    with the client ID and client secret.
 
-<<<<<<< HEAD
-When you start PlexyTrackt, open `http://localhost:5000` in your browser. The
-first time you visit the page it will prompt you for the authorization code from
-Trakt. After you provide the code the application exchanges it for an access and
-refresh token and stores them in `trakt_tokens.json` for future use.
-=======
-Once the application is running it will look for these tokens in the
-environment. If they are missing, PlexyTrackt shows a web page asking for the
-authorization code. Enter the code from the Trakt authorization page and the
-application will automatically exchange it for an access and refresh token and
-store them in `trakt_tokens.json` for future use.
->>>>>>> faf542cb
 
 ## Running with Docker Compose
 
